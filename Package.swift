--- conflicted
+++ resolved
@@ -55,7 +55,6 @@
                 .copy("OCSP Test Resources/www.apple.com.intermediate.ocsp-response.der"),
                 .copy("PEMTestRSACertificate.pem"),
                 .copy("CSR Vectors/"),
-                .copy("ca-certificates.crt"),
             ]),
         .target(
             name: "_CertificateInternals",
@@ -75,15 +74,9 @@
 // we can depend on local versions of our dependencies instead of fetching them remotely.
 if ProcessInfo.processInfo.environment["SWIFTCI_USE_LOCAL_DEPS"] == nil {
     package.dependencies += [
-<<<<<<< HEAD
-        .package(url: "https://github.com/apple/swift-crypto.git", from: "2.5.0"),
-        .package(url: "https://github.com/apple/swift-asn1.git", from: "1.0.0-beta.2"),
-        .package(url: "https://github.com/apple/swift-docc-plugin", from: "1.0.0"),
-=======
         .package(url: "https://github.com/apple/swift-crypto.git", "2.5.0" ..< "4.0.0"),
         .package(url: "https://github.com/apple/swift-asn1.git", from: "1.0.0"),
         .package(url: "https://github.com/apple/swift-docc-plugin.git", from: "1.0.0"),
->>>>>>> 01d76645
     ]
 } else {
     package.dependencies += [
