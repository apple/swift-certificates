//===----------------------------------------------------------------------===//
//
// This source file is part of the SwiftCertificates open source project
//
// Copyright (c) 2023 Apple Inc. and the SwiftCertificates project authors
// Licensed under Apache License v2.0
//
// See LICENSE.txt for license information
// See CONTRIBUTORS.txt for the list of SwiftCertificates project authors
//
// SPDX-License-Identifier: Apache-2.0
//
//===----------------------------------------------------------------------===//

import _CertificateInternals

func run(identifier: String) {
    measure(identifier: identifier) {
<<<<<<< HEAD
        var tinyArray = _TinyArray<Int>()
        for i in 0..<1000 {
            tinyArray.append(i)
=======
        var count = 0
        for _ in 0..<1000 {
            var tinyArray = _TinyArray<Int>()
            for i in 0..<1000 {
                tinyArray.append(i)
            }
            count += tinyArray.count
>>>>>>> 2d54c241
        }
        
        return count
    }
}<|MERGE_RESOLUTION|>--- conflicted
+++ resolved
@@ -16,11 +16,6 @@
 
 func run(identifier: String) {
     measure(identifier: identifier) {
-<<<<<<< HEAD
-        var tinyArray = _TinyArray<Int>()
-        for i in 0..<1000 {
-            tinyArray.append(i)
-=======
         var count = 0
         for _ in 0..<1000 {
             var tinyArray = _TinyArray<Int>()
@@ -28,7 +23,6 @@
                 tinyArray.append(i)
             }
             count += tinyArray.count
->>>>>>> 2d54c241
         }
         
         return count
