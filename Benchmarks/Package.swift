--- conflicted
+++ resolved
@@ -23,13 +23,8 @@
     dependencies: [
         .package(path: "../"),
         .package(url: "https://github.com/ordo-one/package-benchmark", from: "1.11.1"),
-<<<<<<< HEAD
-        .package(url: "https://github.com/apple/swift-crypto.git", from: "2.5.0"),
+        .package(url: "https://github.com/apple/swift-crypto.git", "2.5.0" ..< "4.0.0"),
         .package(url: "https://github.com/apple/swift-asn1.git", from: "1.0.0-beta.2"),
-=======
-        .package(url: "https://github.com/apple/swift-crypto.git", "2.5.0" ..< "4.0.0"),
-        .package(url: "https://github.com/apple/swift-asn1.git", from: "1.0.0-beta.1"),
->>>>>>> 2876baab
     ],
     targets: [
         .executableTarget(
