// swift-tools-version: 5.7
//===----------------------------------------------------------------------===//
//
// This source file is part of the SwiftCertificates open source project
//
// Copyright (c) 2023 Apple Inc. and the SwiftCertificates project authors
// Licensed under Apache License v2.0
//
// See LICENSE.txt for license information
// See CONTRIBUTORS.txt for the list of SwiftCertificates project authors
//
// SPDX-License-Identifier: Apache-2.0
//
//===----------------------------------------------------------------------===//

import PackageDescription

let package = Package(
    name: "benchmarks",
    platforms: [
        .macOS(.v13),
    ],
    dependencies: [
        .package(path: "../"),
<<<<<<< HEAD
        .package(url: "https://github.com/ordo-one/package-benchmark", from: "1.11.1"),
        .package(url: "https://github.com/apple/swift-crypto.git", from: "2.5.0"),
        .package(url: "https://github.com/apple/swift-asn1.git", from: "1.0.0-beta.2"),
=======
        .package(url: "https://github.com/ordo-one/package-benchmark.git", from: "1.11.1"),
        .package(url: "https://github.com/apple/swift-crypto.git", "2.5.0" ..< "4.0.0"),
        .package(url: "https://github.com/apple/swift-asn1.git", from: "1.0.0"),
>>>>>>> 01d76645
    ],
    targets: [
        .executableTarget(
            name: "CertificatesBenchmark",
            dependencies: [
                .product(name: "Benchmark", package: "package-benchmark"),
                .product(name: "X509", package: "swift-certificates"),
                .product(name: "SwiftASN1", package: "swift-asn1"),
                .product(name: "Crypto", package: "swift-crypto"),
            ],
            path: "Benchmarks/CertificatesBenchmark",
            resources: [
                .copy("ca-certificates/"),
            ],
            plugins: [
                .plugin(name: "BenchmarkPlugin", package: "package-benchmark")
            ]
        ),
    ]
)<|MERGE_RESOLUTION|>--- conflicted
+++ resolved
@@ -22,15 +22,9 @@
     ],
     dependencies: [
         .package(path: "../"),
-<<<<<<< HEAD
-        .package(url: "https://github.com/ordo-one/package-benchmark", from: "1.11.1"),
-        .package(url: "https://github.com/apple/swift-crypto.git", from: "2.5.0"),
-        .package(url: "https://github.com/apple/swift-asn1.git", from: "1.0.0-beta.2"),
-=======
         .package(url: "https://github.com/ordo-one/package-benchmark.git", from: "1.11.1"),
         .package(url: "https://github.com/apple/swift-crypto.git", "2.5.0" ..< "4.0.0"),
         .package(url: "https://github.com/apple/swift-asn1.git", from: "1.0.0"),
->>>>>>> 01d76645
     ],
     targets: [
         .executableTarget(
