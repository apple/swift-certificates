--- conflicted
+++ resolved
@@ -1004,8 +1004,125 @@
             0x05, 0x06, 0x07, 0x08, 0x09, 0x0a,
         ])
     }
-
-<<<<<<< HEAD
+  
+    func testSignatureAlgorithmTranslatesToCorrectRFC8446Value() throws {
+        for (value, algorithm) in SignatureTests.supportedRFC8446SignatureAlgorithms {
+            XCTAssertEqual(value, try! algorithm.rfc8446SignatureSchemeValue)
+        }
+    }
+
+    func testSignatureAlgorithmInitializedWithRFC8446Value() {
+        let supportedValues = Set(SignatureTests.supportedRFC8446SignatureAlgorithms.keys)
+        for value in 0...UInt16.max {
+            if supportedValues.contains(value) {
+                let algo = Certificate.SignatureAlgorithm(rfc8446SignatureSchemeValue: value)
+                XCTAssertNotNil(algo)
+                XCTAssertEqual(algo, SignatureTests.supportedRFC8446SignatureAlgorithms[value])
+            } else {
+                XCTAssertNil(Certificate.SignatureAlgorithm(rfc8446SignatureSchemeValue: value))
+            }
+        }
+
+    }
+
+    func testMapPrivateKeyToSupportedSignatureAlgorithmRSA() throws {
+        XCTAssertEqual(
+            Set(Certificate.PrivateKey(Self.rsaKey).supportedSignatureAlgorithms),
+            Set([.sha256WithRSAEncryption, .sha384WithRSAEncryption, .sha512WithRSAEncryption, .sha1WithRSAEncryption])
+        )
+    }
+
+    func testMapPrivateKeyToSupportedSignatureAlgorithmECDSA() throws {
+        XCTAssertEqual(
+            Set(Certificate.PrivateKey(Self.p256Key).supportedSignatureAlgorithms),
+            Set([.ecdsaWithSHA256, .ecdsaWithSHA384, .ecdsaWithSHA512])
+        )
+        XCTAssertEqual(
+            Set(Certificate.PrivateKey(Self.p384Key).supportedSignatureAlgorithms),
+            Set([.ecdsaWithSHA256, .ecdsaWithSHA384, .ecdsaWithSHA512])
+        )
+        XCTAssertEqual(
+            Set(Certificate.PrivateKey(Self.p521Key).supportedSignatureAlgorithms),
+            Set([.ecdsaWithSHA256, .ecdsaWithSHA384, .ecdsaWithSHA512])
+        )
+    }
+
+    func testMapPrivateKeyToSupportedSignatureAlgorithmEdDSA() throws {
+        XCTAssertEqual(Set(Certificate.PrivateKey(Self.ed25519Key).supportedSignatureAlgorithms), Set([.ed25519]))
+    }
+
+    #if canImport(Darwin)
+    func testMapPrivateKeyToSupportedSignatureAlgorithmSecureEncalve() throws {
+        guard let secureEnclaveP256 = Self.secureEnclaveP256 else {
+            throw XCTSkip("No SEP")
+        }
+        XCTAssertEqual(
+            Set(Certificate.PrivateKey(secureEnclaveP256).supportedSignatureAlgorithms),
+            Set([.ecdsaWithSHA256, .ecdsaWithSHA384, .ecdsaWithSHA512])
+        )
+    }
+
+    func testMapPrivateKeyToSupportedSignatureAlgorithmSecKeyRSA() async throws {
+        guard let secKeyRSA = Self.secKeyRSA else {
+            throw XCTSkip("Key Error")
+        }
+        XCTAssertEqual(
+            Set(try Certificate.PrivateKey(secKeyRSA).supportedSignatureAlgorithms),
+            Set([.sha256WithRSAEncryption, .sha384WithRSAEncryption, .sha512WithRSAEncryption, .sha1WithRSAEncryption])
+        )
+    }
+
+    func testMapPrivateKeyToSupportedSignatureAlgorithmSecKeyEC256() async throws {
+        guard let secKeyEC256 = Self.secKeyEC256 else {
+            throw XCTSkip("Key Error")
+        }
+        XCTAssertEqual(
+            Set(try Certificate.PrivateKey(secKeyEC256).supportedSignatureAlgorithms),
+            Set([.ecdsaWithSHA256, .ecdsaWithSHA384, .ecdsaWithSHA512])
+        )
+    }
+
+    func testMapPrivateKeyToSupportedSignatureAlgorithmSecKeyEC2384() async throws {
+        guard let secKeyEC384 = Self.secKeyEC384 else {
+            throw XCTSkip("Key Error")
+        }
+        XCTAssertEqual(
+            Set(try Certificate.PrivateKey(secKeyEC384).supportedSignatureAlgorithms),
+            Set([.ecdsaWithSHA256, .ecdsaWithSHA384, .ecdsaWithSHA512])
+        )
+    }
+
+    func testMapPrivateKeyToSupportedSignatureAlgorithmSecKeyEC521() async throws {
+        guard let secKeyEC521 = Self.secKeyEC521 else {
+            throw XCTSkip("Key Error")
+        }
+        XCTAssertEqual(
+            Set(try Certificate.PrivateKey(secKeyEC521).supportedSignatureAlgorithms),
+            Set([.ecdsaWithSHA256, .ecdsaWithSHA384, .ecdsaWithSHA512])
+        )
+    }
+
+    func testMapPrivateKeyToSupportedSignatureAlgorithmsecKeyEnclaveEC256() async throws {
+        guard let secKeyEnclaveEC256 = Self.secKeyEnclaveEC256 else {
+            throw XCTSkip("Key Error")
+        }
+        XCTAssertEqual(
+            Set(try Certificate.PrivateKey(secKeyEnclaveEC256).supportedSignatureAlgorithms),
+            Set([.ecdsaWithSHA256, .ecdsaWithSHA384, .ecdsaWithSHA512])
+        )
+    }
+
+    func testMapPrivateKeyToSupportedSignatureAlgorithmsecKeyEnclaveEC384() async throws {
+        guard let secKeyEnclaveEC384 = Self.secKeyEnclaveEC384 else {
+            throw XCTSkip("Key Error")
+        }
+        XCTAssertEqual(
+            Set(try Certificate.PrivateKey(secKeyEnclaveEC384).supportedSignatureAlgorithms),
+            Set([.ecdsaWithSHA256, .ecdsaWithSHA384, .ecdsaWithSHA512])
+        )
+    }
+    #endif
+
     func testSignatureValidationRSA() async throws {
         let algo = Certificate.SignatureAlgorithm.sha384WithRSAEncryption
         let key = Certificate.PrivateKey(Self.rsaKey)
@@ -1327,123 +1444,4 @@
             )
         )
     }
-=======
-    func testSignatureAlgorithmTranslatesToCorrectRFC8446Value() throws {
-        for (value, algorithm) in SignatureTests.supportedRFC8446SignatureAlgorithms {
-            XCTAssertEqual(value, try! algorithm.rfc8446SignatureSchemeValue)
-        }
-    }
-
-    func testSignatureAlgorithmInitializedWithRFC8446Value() {
-        let supportedValues = Set(SignatureTests.supportedRFC8446SignatureAlgorithms.keys)
-        for value in 0...UInt16.max {
-            if supportedValues.contains(value) {
-                let algo = Certificate.SignatureAlgorithm(rfc8446SignatureSchemeValue: value)
-                XCTAssertNotNil(algo)
-                XCTAssertEqual(algo, SignatureTests.supportedRFC8446SignatureAlgorithms[value])
-            } else {
-                XCTAssertNil(Certificate.SignatureAlgorithm(rfc8446SignatureSchemeValue: value))
-            }
-        }
-
-    }
-
-    func testMapPrivateKeyToSupportedSignatureAlgorithmRSA() throws {
-        XCTAssertEqual(
-            Set(Certificate.PrivateKey(Self.rsaKey).supportedSignatureAlgorithms),
-            Set([.sha256WithRSAEncryption, .sha384WithRSAEncryption, .sha512WithRSAEncryption, .sha1WithRSAEncryption])
-        )
-    }
-
-    func testMapPrivateKeyToSupportedSignatureAlgorithmECDSA() throws {
-        XCTAssertEqual(
-            Set(Certificate.PrivateKey(Self.p256Key).supportedSignatureAlgorithms),
-            Set([.ecdsaWithSHA256, .ecdsaWithSHA384, .ecdsaWithSHA512])
-        )
-        XCTAssertEqual(
-            Set(Certificate.PrivateKey(Self.p384Key).supportedSignatureAlgorithms),
-            Set([.ecdsaWithSHA256, .ecdsaWithSHA384, .ecdsaWithSHA512])
-        )
-        XCTAssertEqual(
-            Set(Certificate.PrivateKey(Self.p521Key).supportedSignatureAlgorithms),
-            Set([.ecdsaWithSHA256, .ecdsaWithSHA384, .ecdsaWithSHA512])
-        )
-    }
-
-    func testMapPrivateKeyToSupportedSignatureAlgorithmEdDSA() throws {
-        XCTAssertEqual(Set(Certificate.PrivateKey(Self.ed25519Key).supportedSignatureAlgorithms), Set([.ed25519]))
-    }
-
-    #if canImport(Darwin)
-    func testMapPrivateKeyToSupportedSignatureAlgorithmSecureEncalve() throws {
-        guard let secureEnclaveP256 = Self.secureEnclaveP256 else {
-            throw XCTSkip("No SEP")
-        }
-        XCTAssertEqual(
-            Set(Certificate.PrivateKey(secureEnclaveP256).supportedSignatureAlgorithms),
-            Set([.ecdsaWithSHA256, .ecdsaWithSHA384, .ecdsaWithSHA512])
-        )
-    }
-
-    func testMapPrivateKeyToSupportedSignatureAlgorithmSecKeyRSA() async throws {
-        guard let secKeyRSA = Self.secKeyRSA else {
-            throw XCTSkip("Key Error")
-        }
-        XCTAssertEqual(
-            Set(try Certificate.PrivateKey(secKeyRSA).supportedSignatureAlgorithms),
-            Set([.sha256WithRSAEncryption, .sha384WithRSAEncryption, .sha512WithRSAEncryption, .sha1WithRSAEncryption])
-        )
-    }
-
-    func testMapPrivateKeyToSupportedSignatureAlgorithmSecKeyEC256() async throws {
-        guard let secKeyEC256 = Self.secKeyEC256 else {
-            throw XCTSkip("Key Error")
-        }
-        XCTAssertEqual(
-            Set(try Certificate.PrivateKey(secKeyEC256).supportedSignatureAlgorithms),
-            Set([.ecdsaWithSHA256, .ecdsaWithSHA384, .ecdsaWithSHA512])
-        )
-    }
-
-    func testMapPrivateKeyToSupportedSignatureAlgorithmSecKeyEC2384() async throws {
-        guard let secKeyEC384 = Self.secKeyEC384 else {
-            throw XCTSkip("Key Error")
-        }
-        XCTAssertEqual(
-            Set(try Certificate.PrivateKey(secKeyEC384).supportedSignatureAlgorithms),
-            Set([.ecdsaWithSHA256, .ecdsaWithSHA384, .ecdsaWithSHA512])
-        )
-    }
-
-    func testMapPrivateKeyToSupportedSignatureAlgorithmSecKeyEC521() async throws {
-        guard let secKeyEC521 = Self.secKeyEC521 else {
-            throw XCTSkip("Key Error")
-        }
-        XCTAssertEqual(
-            Set(try Certificate.PrivateKey(secKeyEC521).supportedSignatureAlgorithms),
-            Set([.ecdsaWithSHA256, .ecdsaWithSHA384, .ecdsaWithSHA512])
-        )
-    }
-
-    func testMapPrivateKeyToSupportedSignatureAlgorithmsecKeyEnclaveEC256() async throws {
-        guard let secKeyEnclaveEC256 = Self.secKeyEnclaveEC256 else {
-            throw XCTSkip("Key Error")
-        }
-        XCTAssertEqual(
-            Set(try Certificate.PrivateKey(secKeyEnclaveEC256).supportedSignatureAlgorithms),
-            Set([.ecdsaWithSHA256, .ecdsaWithSHA384, .ecdsaWithSHA512])
-        )
-    }
-
-    func testMapPrivateKeyToSupportedSignatureAlgorithmsecKeyEnclaveEC384() async throws {
-        guard let secKeyEnclaveEC384 = Self.secKeyEnclaveEC384 else {
-            throw XCTSkip("Key Error")
-        }
-        XCTAssertEqual(
-            Set(try Certificate.PrivateKey(secKeyEnclaveEC384).supportedSignatureAlgorithms),
-            Set([.ecdsaWithSHA256, .ecdsaWithSHA384, .ecdsaWithSHA512])
-        )
-    }
-    #endif
->>>>>>> 23b6a15b
 }