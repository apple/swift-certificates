version: "3"

services:

  runtime-setup:
    image: swift-certificates:22.04-5.7
    build:
      args:
        ubuntu_version: "jammy"
        swift_version: "5.7"

  test:
    image: swift-certificates:22.04-5.7
    environment:
<<<<<<< HEAD
      - WARN_AS_ERROR_ARG=-Xswiftc -warnings-as-errors
      - MAX_ALLOCS_ALLOWED_parse_webpki_roots=696000
      - MAX_ALLOCS_ALLOWED_tiny_array_cow_append_contents_of=9000
=======
      - MAX_ALLOCS_ALLOWED_parse_webpki_roots=442050
      - MAX_ALLOCS_ALLOWED_tiny_array_cow_append_contents_of=9050
>>>>>>> 405b3dd5
      - MAX_ALLOCS_ALLOWED_tiny_array_non_allocating_operations=0
      - WARN_AS_ERROR_ARG=-Xswiftc -warnings-as-errors
      # - SANITIZER_ARG=--sanitize=thread # TSan broken still

  shell:
    image: swift-certificates:22.04-5.7<|MERGE_RESOLUTION|>--- conflicted
+++ resolved
@@ -12,14 +12,8 @@
   test:
     image: swift-certificates:22.04-5.7
     environment:
-<<<<<<< HEAD
-      - WARN_AS_ERROR_ARG=-Xswiftc -warnings-as-errors
-      - MAX_ALLOCS_ALLOWED_parse_webpki_roots=696000
-      - MAX_ALLOCS_ALLOWED_tiny_array_cow_append_contents_of=9000
-=======
       - MAX_ALLOCS_ALLOWED_parse_webpki_roots=442050
       - MAX_ALLOCS_ALLOWED_tiny_array_cow_append_contents_of=9050
->>>>>>> 405b3dd5
       - MAX_ALLOCS_ALLOWED_tiny_array_non_allocating_operations=0
       - WARN_AS_ERROR_ARG=-Xswiftc -warnings-as-errors
       # - SANITIZER_ARG=--sanitize=thread # TSan broken still
