//===----------------------------------------------------------------------===//
//
// This source file is part of the SwiftCertificates open source project
//
// Copyright (c) 2022-2023 Apple Inc. and the SwiftCertificates project authors
// Licensed under Apache License v2.0
//
// See LICENSE.txt for license information
// See CONTRIBUTORS.txt for the list of SwiftCertificates project authors
//
// SPDX-License-Identifier: Apache-2.0
//
//===----------------------------------------------------------------------===//

import SwiftASN1
import _CertificateInternals

/// A ``RelativeDistinguishedName`` is a collection of elements at a single level of a hierarchical
/// ``DistinguishedName``.
///
/// Distinguished names are a remnant of the X.500 directory system. In that system,
/// distinguished names were the primary key, enabling the identification of a specific entity
/// within the directory.
///
/// ``RelativeDistinguishedName``s are the elements of a ``DistinguishedName``. Each ``RelativeDistinguishedName``
/// contains one or more ``RelativeDistinguishedName/Attribute`` which are considered equivalent: that is, they
/// are each a representation of the same piece of information.
///
/// ``RelativeDistinguishedName``s are organised into a hierarchy in a ``DistinguishedName``, in order from least
/// to most specific. In almost all current use-cases a ``RelativeDistinguishedName`` will contain only a single
/// ``Attribute``.
///
/// Note that ``RelativeDistinguishedName`` does not have a stable ordering of its elements. Inserting an element
/// at index `i` does not guarantee it will remain at that location. As a result, ``RelativeDistinguishedName`` is
/// not a `MutableCollection`.
public struct RelativeDistinguishedName {
    @usableFromInline
    var attributes: _TinyArray<Attribute>

    
    /// Construct a ``RelativeDistinguishedName`` from a sequence of ``Attribute``.
    ///
    /// - Parameter attributes: The sequence of ``Attribute``s that make up the ``DistinguishedName``.
    @inlinable
    public init<AttributeSequence: Sequence>(_ attributes: AttributeSequence) where AttributeSequence.Element == RelativeDistinguishedName.Attribute {
        self.attributes = .init(attributes)
        Self._sortElements(&self.attributes)
    }
    
    /// Construct a ``RelativeDistinguishedName`` from a sequence of ``Attribute``.
    ///
    /// - Parameter attributes: The sequence of ``Attribute``s that make up the ``DistinguishedName``.
    @inlinable
<<<<<<< HEAD
    public init<AttributeSequence: Sequence>(_ attributes: AttributeSequence) where AttributeSequence.Element == RelativeDistinguishedName.Attribute {
        self.attributes = Array(attributes)
=======
    public init(_ attribute: Attribute) {
        self.init(CollectionOfOne(attribute))
    }
    
    @inlinable
    init(_ attributes: DER.LazySetOfSequence<Attribute>) throws {
        self.attributes = try .init(attributes)
>>>>>>> 290123d2
        Self._sortElements(&self.attributes)
    }
    
    @inlinable
    public init(_ attribute: Attribute) {
        self.attributes = [attribute]
    }

    /// Create an empty ``RelativeDistinguishedName``.
    @inlinable
    public init() {
        self.attributes = .init()
    }
}

extension RelativeDistinguishedName: Hashable { }

extension RelativeDistinguishedName: Sendable { }

extension RelativeDistinguishedName: RandomAccessCollection {
    @inlinable
    public var startIndex: Int {
        self.attributes.startIndex
    }

    @inlinable
    public var endIndex: Int {
        self.attributes.endIndex
    }

    @inlinable
    public subscript(position: Int) -> RelativeDistinguishedName.Attribute {
        get {
            self.attributes[position]
        }
    }

    /// Insert a new ``Attribute`` into this ``RelativeDistinguishedName``.
    ///
    /// - Parameter attribute: The ``Attribute`` to insert.
    @inlinable
    public mutating func insert(_ attribute: RelativeDistinguishedName.Attribute) {
        self.attributes.append(attribute)
        Self._sortElements(&self.attributes)
    }

    /// Insert a `Collection` of ``Attribute``s into this ``RelativeDistinguishedName``.
    ///
    /// Note that the order of `attributes` will not be preserved.
    ///
    /// - Parameter attributes: The ``Attribute``s to be inserted.
    @inlinable
    public mutating func insert<Attributes: Collection>(contentsOf attributes: Attributes) where Attributes.Element == RelativeDistinguishedName.Attribute {
        self.attributes.append(contentsOf: attributes)
        Self._sortElements(&self.attributes)
    }
    
    /// Removes and returns the ``Attribute`` at the specified position.
    ///
    /// - Parameter index: The position of the ``Attribute`` to remove.
    /// - Returns: The ``Attribute`` at the specified index.
    @inlinable
    @discardableResult
    public mutating func remove(at index: Int) -> Element {
        self.attributes.remove(at: index)
        // removing an element doesn't change the order and therefore sorting is not required
    }
    
    /// Removes all the ``Attribute``s that satisfy the given predicate.
    /// - Parameter shouldBeRemoved: A closure that takes an ``Attribute`` of the
    ///   ``RelativeDistinguishedName`` as its argument and returns a Boolean value indicating
    ///   whether the ``Attribute`` should be removed from the ``RelativeDistinguishedName``.
    @inlinable
    public mutating func removeAll(where shouldBeRemoved: (Attribute) throws -> Bool) rethrows {
        try self.attributes.removeAll(where: shouldBeRemoved)
        // removing elements doesn't change the order and therefore sorting is not required
    }
}

extension RelativeDistinguishedName: CustomStringConvertible {
    @inlinable
    public var description: String {
        self.lazy.map {
            String(describing: $0)
        }.joined(separator: "+")
    }
}

extension RelativeDistinguishedName: DERImplicitlyTaggable {
    @inlinable
    public static var defaultIdentifier: ASN1Identifier {
        .set
    }

    @inlinable
    public init(derEncoded rootNode: ASN1Node, withIdentifier identifier: ASN1Identifier) throws {
        try self.init(DER.lazySet(identifier: identifier, rootNode: rootNode))
    }

    @inlinable
    public func serialize(into coder: inout DER.Serializer, withIdentifier identifier: ASN1Identifier) throws {
        try coder.serializeSetOf(self.attributes, identifier: identifier)
    }

    @inlinable
    static func _sortElements(_ elements: inout _TinyArray<RelativeDistinguishedName.Attribute>) {
        // We keep the elements sorted at all times. This is dumb, but we assume that these objects get
        // mutated infrequently.
        // This is weird. We need to individually serialize each element, then lexicographically compare
        // them and then write them out. We could do this in place but for now let's not worry about it.
        try! elements.sort { lhs, rhs in
            var serializer = DER.Serializer()
            try serializer.serialize(lhs)
            let lhsBytes = serializer.serializedBytes

            serializer = DER.Serializer()
            try serializer.serialize(rhs)
            let rhsBytes = serializer.serializedBytes

            // Compare up to the common length lexicographically.
            for (leftByte, rightByte) in zip(lhsBytes, rhsBytes) {
                if leftByte < rightByte {
                    // true means left comes before right
                    return true
                } else if rightByte < leftByte {
                    // Right comes after left
                    return false
                }
            }

            // We got to the end of the shorter element, so all current elements are equal.
            // If lhs is shorter, it comes earlier, _unless_ all of rhs's trailing elements are zero.
            let trailing = rhsBytes.dropFirst(lhsBytes.count)
            if trailing.count == 0 || trailing.allSatisfy({ $0 == 0}) {
                // Must return false when the two elements are equal.
                return false
            }
            return true
        }
    }
}
<|MERGE_RESOLUTION|>--- conflicted
+++ resolved
@@ -51,10 +51,6 @@
     ///
     /// - Parameter attributes: The sequence of ``Attribute``s that make up the ``DistinguishedName``.
     @inlinable
-<<<<<<< HEAD
-    public init<AttributeSequence: Sequence>(_ attributes: AttributeSequence) where AttributeSequence.Element == RelativeDistinguishedName.Attribute {
-        self.attributes = Array(attributes)
-=======
     public init(_ attribute: Attribute) {
         self.init(CollectionOfOne(attribute))
     }
@@ -62,13 +58,7 @@
     @inlinable
     init(_ attributes: DER.LazySetOfSequence<Attribute>) throws {
         self.attributes = try .init(attributes)
->>>>>>> 290123d2
         Self._sortElements(&self.attributes)
-    }
-    
-    @inlinable
-    public init(_ attribute: Attribute) {
-        self.attributes = [attribute]
     }
 
     /// Create an empty ``RelativeDistinguishedName``.
