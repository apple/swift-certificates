//===----------------------------------------------------------------------===//
//
// This source file is part of the SwiftCertificates open source project
//
// Copyright (c) 2022 Apple Inc. and the SwiftCertificates project authors
// Licensed under Apache License v2.0
//
// See LICENSE.txt for license information
// See CONTRIBUTORS.txt for the list of SwiftCertificates project authors
//
// SPDX-License-Identifier: Apache-2.0
//
//===----------------------------------------------------------------------===//

/// Provides a result-builder style DSL for constructing ``DistinguishedName`` values.
///
/// This DSL allows us to construct distinguished names straightforwardly, using their high-level representation instead of
/// the awkward representation provided by sequences of ``RelativeDistinguishedName`` and
/// ``RelativeDistinguishedName/Attribute``. For example, a simple ``DistinguishedName`` can be
/// provided like this:
///
/// ```swift
/// let name = try DistinguishedName {
///     CountryName("US")
///     OrganizationName("Apple Inc.")
///     CommonName("Apple Public EV Server ECC CA 1 - G1")
/// }
/// ```
///
/// Users can extend this syntax for their own extensions by conforming their semantic type to ``RelativeDistinguishedNameConvertible``.
/// This is the only requirement for adding new extensions to this builder syntax.
@resultBuilder
public struct DistinguishedNameBuilder {
    @inlinable
<<<<<<< HEAD
    public static func buildExpression<Extension: RelativeDistinguishedNameConvertible>(_ expression: Extension) -> Result<DistinguishedName, any Error> {
        Result {
            try DistinguishedName([expression.makeRDN()])
        }
=======
    public static func buildExpression<Extension: RelativeDistinguishedNameConvertible>(
        _ expression: Extension
    ) -> DistinguishedName {
        // TODO: Remove the try!
        try! DistinguishedName([expression.makeRDN()])
>>>>>>> 45ad9935
    }

    @inlinable
    public static func buildBlock(_ components: Result<DistinguishedName, any Error>...) -> Result<DistinguishedName, any Error> {
        Result {
            DistinguishedName(try components.flatMap { try $0.get() })
        }
    }

    @inlinable
    public static func buildOptional(_ component: Result<DistinguishedName, any Error>?) -> Result<DistinguishedName, any Error> {
        component ?? .success(DistinguishedName())
    }

    @inlinable
    public static func buildEither(first component: Result<DistinguishedName, any Error>) -> Result<DistinguishedName, any Error> {
        component
    }

    @inlinable
    public static func buildEither(second component: Result<DistinguishedName, any Error>) -> Result<DistinguishedName, any Error> {
        component
    }

    @inlinable
    public static func buildArray(_ components: [Result<DistinguishedName, any Error>]) -> Result<DistinguishedName, any Error> {
        Result {
            DistinguishedName(try components.flatMap { try $0.get() })
        }
    }

    @inlinable
    public static func buildLimitedAvailability(_ component: Result<DistinguishedName, any Error>) -> Result<DistinguishedName, any Error> {
        component
    }
}

public protocol RelativeDistinguishedNameConvertible {
    func makeRDN() throws -> RelativeDistinguishedName
}<|MERGE_RESOLUTION|>--- conflicted
+++ resolved
@@ -32,51 +32,57 @@
 @resultBuilder
 public struct DistinguishedNameBuilder {
     @inlinable
-<<<<<<< HEAD
-    public static func buildExpression<Extension: RelativeDistinguishedNameConvertible>(_ expression: Extension) -> Result<DistinguishedName, any Error> {
+    public static func buildExpression<Extension: RelativeDistinguishedNameConvertible>(
+        _ expression: Extension
+    ) -> Result<DistinguishedName, any Error> {
         Result {
             try DistinguishedName([expression.makeRDN()])
         }
-=======
-    public static func buildExpression<Extension: RelativeDistinguishedNameConvertible>(
-        _ expression: Extension
-    ) -> DistinguishedName {
-        // TODO: Remove the try!
-        try! DistinguishedName([expression.makeRDN()])
->>>>>>> 45ad9935
     }
 
     @inlinable
-    public static func buildBlock(_ components: Result<DistinguishedName, any Error>...) -> Result<DistinguishedName, any Error> {
+    public static func buildBlock(
+        _ components: Result<DistinguishedName, any Error>...
+    ) -> Result<DistinguishedName, any Error> {
         Result {
             DistinguishedName(try components.flatMap { try $0.get() })
         }
     }
 
     @inlinable
-    public static func buildOptional(_ component: Result<DistinguishedName, any Error>?) -> Result<DistinguishedName, any Error> {
+    public static func buildOptional(
+        _ component: Result<DistinguishedName, any Error>?
+    ) -> Result<DistinguishedName, any Error> {
         component ?? .success(DistinguishedName())
     }
 
     @inlinable
-    public static func buildEither(first component: Result<DistinguishedName, any Error>) -> Result<DistinguishedName, any Error> {
+    public static func buildEither(
+        first component: Result<DistinguishedName, any Error>
+    ) -> Result<DistinguishedName, any Error> {
         component
     }
 
     @inlinable
-    public static func buildEither(second component: Result<DistinguishedName, any Error>) -> Result<DistinguishedName, any Error> {
+    public static func buildEither(
+        second component: Result<DistinguishedName, any Error>
+    ) -> Result<DistinguishedName, any Error> {
         component
     }
 
     @inlinable
-    public static func buildArray(_ components: [Result<DistinguishedName, any Error>]) -> Result<DistinguishedName, any Error> {
+    public static func buildArray(
+        _ components: [Result<DistinguishedName, any Error>]
+    ) -> Result<DistinguishedName, any Error> {
         Result {
             DistinguishedName(try components.flatMap { try $0.get() })
         }
     }
 
     @inlinable
-    public static func buildLimitedAvailability(_ component: Result<DistinguishedName, any Error>) -> Result<DistinguishedName, any Error> {
+    public static func buildLimitedAvailability(
+        _ component: Result<DistinguishedName, any Error>
+    ) -> Result<DistinguishedName, any Error> {
         component
     }
 }
