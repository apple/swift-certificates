--- conflicted
+++ resolved
@@ -38,11 +38,8 @@
 }
 
 struct OCSPResponderSigningPolicy: VerifierPolicy {
-<<<<<<< HEAD
-=======
     let verifyingCriticalExtensions: [ASN1ObjectIdentifier] = []
-
->>>>>>> f6a1b1b4
+    
     /// direct issuer of the certificate for which we check the OCSP status for
     var issuer: Certificate
     mutating func chainMeetsPolicyRequirements(chain: UnverifiedCertificateChain) async -> PolicyEvaluationResult {
@@ -116,10 +113,7 @@
 }
 
 public struct OCSPVerifierPolicy<Requester: OCSPRequester>: VerifierPolicy {
-<<<<<<< HEAD
-=======
     public let verifyingCriticalExtensions: [ASN1ObjectIdentifier] = []
->>>>>>> f6a1b1b4
     
     private var requester: Requester
     private var requestHashAlgorithm: OCSPRequestHashAlgorithm
@@ -258,7 +252,6 @@
             return .failsToMeetPolicy(reason: "OCSP response version unsupported \(basicResponse.responseData.version)")
         }
         
-<<<<<<< HEAD
         switch basicResponse.responseData.verifyTime(validationTime: self.validationTime) {
         case .failsToMeetPolicy(reason: let reason):
             return .failsToMeetPolicy(reason: reason)
@@ -266,8 +259,6 @@
             break
         }
         
-=======
->>>>>>> f6a1b1b4
         do {
             // if requestNonce is nil, `nonceExtensionEnabled` is set to false and we therefore skip nonce verification
             if let requestNonce {
@@ -426,12 +417,8 @@
 }
 
 extension OCSPSingleResponse {
-<<<<<<< HEAD
     
     func verifyTime(validationTime: Date, trustTimeLeeway: TimeInterval = OCSPResponseData.defaultTrustTimeLeeway) -> PolicyEvaluationResult {
-=======
-    fileprivate func verifyTime(validationTime: Date) -> PolicyEvaluationResult {
->>>>>>> f6a1b1b4
         /// Clients MUST check for the existence of the nextUpdate field and MUST
         /// ensure the current time, expressed in GMT time as described in
         /// Section 2.2.4, falls between the thisUpdate and nextUpdate times.  Ifhttps://www.rfc-editor.org/rfc/rfc5019#section-4
@@ -442,25 +429,17 @@
         }
         
         guard
-            let thisUpdate = Date.init(self.thisUpdate),
+            let thisUpdate = Date(self.thisUpdate),
             let nextUpdate = Date(nextUpdateGeneralizedTime)
         else {
             return .failsToMeetPolicy(reason: "could not convert time specified in OCSP response to a `Date`")
         }
-<<<<<<< HEAD
         guard thisUpdate <= validationTime.advanced(by: trustTimeLeeway) else {
             return .failsToMeetPolicy(reason: "OCSP response `thisUpdate` (\(self.thisUpdate) is in the future (+\(trustTimeLeeway) seconds leeway) but should be in the past")
         }
         
         guard nextUpdate >= validationTime.advanced(by: -trustTimeLeeway) else {
-=======
-        guard thisUpdate <= validationTime else {
-            return .failsToMeetPolicy(reason: "OCSP response `thisUpdate` (\(self.thisUpdate) is in the future but should be in the past")
-        }
-        
-        guard nextUpdate >= validationTime else {
->>>>>>> f6a1b1b4
-            return .failsToMeetPolicy(reason: "OCSP response `nextUpdate` (\(nextUpdateGeneralizedTime) is in the past but should be in the future")
+            return .failsToMeetPolicy(reason: "OCSP response `nextUpdate` (\(nextUpdateGeneralizedTime) is in the past (-\(trustTimeLeeway) seconds leeway) but should be in the future")
         }
         
         return .meetsPolicy
