--- conflicted
+++ resolved
@@ -98,21 +98,6 @@
     /// - Returns: Whether the signature was produced by signing `certificate` with the private key corresponding to this public key.
     @inlinable
     public func isValidSignature(_ signature: Certificate.Signature, for certificate: Certificate) -> Bool {
-<<<<<<< HEAD
-        self.isValidSignature(signature, for: certificate.tbsCertificateBytes, using: certificate.signatureAlgorithm)
-    }
-    
-    @inlinable
-    internal func isValidSignature(
-        _ signature: Certificate.Signature,
-        for tbsBytes: ArraySlice<UInt8>,
-        using signatureAlgorithm: Certificate.SignatureAlgorithm
-    ) -> Bool {
-        let digest: Digest
-        do {
-            let digestAlgorithm = try AlgorithmIdentifier(digestAlgorithmFor: signatureAlgorithm)
-            digest = try Digest.computeDigest(for: tbsBytes, using: digestAlgorithm)
-=======
         return self.isValidSignature(signature, for: certificate.tbsCertificateBytes, signatureAlgorithm: certificate.signatureAlgorithm)
     }
 
@@ -122,11 +107,10 @@
         do {
             let digestAlgorithm = try AlgorithmIdentifier(digestAlgorithmFor: signatureAlgorithm)
             digest = try Digest.computeDigest(for: bytes, using: digestAlgorithm)
->>>>>>> 30319b61
         } catch {
             return false
         }
-        
+
         switch self.backing {
         case .p256(let p256):
             return p256.isValidSignature(signature, for: digest)
